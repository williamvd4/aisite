--- conflicted
+++ resolved
@@ -2,49 +2,8 @@
 from home import views
 from .views import frontend_view
 
-
-app_name = 'your_app'  # replace with your app name
+from . import views
 
 urlpatterns = [
-<<<<<<< HEAD
-    path('ai_chat/', views.ai_chat, name='ai_chat'),
-    path('', views.welcome, name='welcome'),
-    path('mylessonplans', views.mylessonplans, name='mylessonplans'),
-    path('home', views.home, name='home'),
-    path('createnewlesson', views.createnewlesson, name='createnewlesson'),
-    path('mycalendar', views.mycalendar, name='mycalendar'),
-    path('mycurriculums', views.mycurriculums, name='mycurriculums'),
-    path('myresources', views.myresources, name='myresources'),
-    path('signup', views.signup, name='signup'),
-    path('ai_chat/', views.ai_chat, name='ai_chat'),
-    path('upload_curriculum/', views.upload_curriculum, name='upload_curriculum'),
-    path('login/', views.user_login, name='login'),
-    path('', frontend_view, name='frontend'),
-]
-=======
-    path('', views.IndexView.as_view(), name='index'),
-    path('about/', views.AboutView.as_view(), name='about'),
-    path('contact/', views.ContactView.as_view(), name='contact'),
-    path('login/', views.LoginView.as_view(), name='login'),
-    path('logout/', views.LogoutView.as_view(), name='logout'),
-]
-
-
-from django.shortcuts import render
-from django.views.generic import TemplateView
-
-def IndexView(request):
-    return render(request, 'index.html')
-
-def AboutView(request):
-    return render(request, 'about.html')
-
-def ContactView(request):
-    return render(request, 'contact.html')
-
-def LoginView(request):
-    return render(request, 'login.html')
-
-def LogoutView(request):
-    return render(request, 'logout.html')
->>>>>>> 916f0b10
+    path('', views.index, name='index'),
+]