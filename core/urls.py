"""core URL Configuration

The `urlpatterns` list routes URLs to views. For more information please see:
    https://docs.djangoproject.com/en/4.1/topics/http/urls/
Examples:
Function views
    1. Add an import:  from my_app import views
<<<<<<< HEAD
    2. Add a URL to urlpatterns:  path('', views.home, name='home')
Class-based views
    1. Add an import:  from other_app.views import Home
    2. Add a URL to urlpatterns:  path('', Home.as_view(), name='home')
Including another URLconf
    1. Import the include() function: from django.urls import include, path
    2. Add a URL to urlpatterns:  path('blog/', include('blog.urls'))
"""
from django.contrib import admin
from django.urls import include, path

urlpatterns = [
    path("admin/", admin.site.urls),
    path('', include('home.urls')),
    path("", include('theme_material_kit.urls'))
]
=======
>>>>>>> 916f0b10
<|MERGE_RESOLUTION|>--- conflicted
+++ resolved
@@ -5,22 +5,9 @@
 Examples:
 Function views
     1. Add an import:  from my_app import views
-<<<<<<< HEAD
-    2. Add a URL to urlpatterns:  path('', views.home, name='home')
-Class-based views
-    1. Add an import:  from other_app.views import Home
-    2. Add a URL to urlpatterns:  path('', Home.as_view(), name='home')
-Including another URLconf
-    1. Import the include() function: from django.urls import include, path
-    2. Add a URL to urlpatterns:  path('blog/', include('blog.urls'))
-"""
-from django.contrib import admin
-from django.urls import include, path
 
 urlpatterns = [
     path("admin/", admin.site.urls),
     path('', include('home.urls')),
     path("", include('theme_material_kit.urls'))
-]
-=======
->>>>>>> 916f0b10
+]